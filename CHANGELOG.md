--- conflicted
+++ resolved
@@ -8,8 +8,5 @@
   - `slope_end` is now relative to maximum persistence shown in image,
   - default value of `sigma` changed to 2× pixel size (in the larger direction),
   - improved performance.
-<<<<<<< HEAD
-* Experimental integration with [MLJ.jl](https://github.com/alan-turing-institute/MLJ.jl).
-=======
 * Added `Landscapes`.
->>>>>>> e897e39f
+* Experimental integration with [MLJ.jl](https://github.com/alan-turing-institute/MLJ.jl).