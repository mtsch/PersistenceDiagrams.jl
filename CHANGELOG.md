--- conflicted
+++ resolved
@@ -1,17 +1,11 @@
 # v0.8.0
-<<<<<<< HEAD
 
+* Split base functionality into
+  [PersistenceDiagramsBase.jl](https://github.com/mtsch/PersistenceDiagramsBase.jl).
+* `PersistenceDiagram`s and `PersistenceInterval`s are no longer specialized on metadata
+  types. This generally makes them easier to work with.
 * `PersistenceImage` changes:
   - `slope_end` is now relative to maximum persistence shown in image,
   - default value of `sigma` changed to 2× pixel size (in the larger direction),
   - improved performance.
-* Experimental integration with [MLJ.jl](https://github.com/alan-turing-institute/MLJ.jl).
-
-# v0.7.3
-=======
->>>>>>> 9704aadb
-
-* Split base functionality into
-  [PersistenceDiagramsBase.jl](https://github.com/mtsch/PersistenceDiagramsBase.jl).
-* `PersistenceDiagram`s and `PersistenceInterval`s are no longer specialized on metadata
-  types. This generally makes them easier to work with.+* Experimental integration with [MLJ.jl](https://github.com/alan-turing-institute/MLJ.jl).