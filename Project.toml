name = "PersistenceDiagrams"
uuid = "90b4794c-894b-4756-a0f8-5efeb5ddf7ae"
authors = ["mtsch <matijacufar@gmail.com>"]
<<<<<<< HEAD
version = "0.9.1"
=======
version = "0.9.2"
>>>>>>> f4b34d8c

[deps]
Compat = "34da2185-b29b-5c13-b0c7-acf172513d20"
Hungarian = "e91730f6-4275-51fb-a7a0-7064cfbd3b39"
MLJModelInterface = "e80e1ace-859a-464e-9ed9-23947d8ae3ea"
PersistenceDiagramsBase = "b1ad91c1-539c-4ace-90bd-ea06abc420fa"
RecipesBase = "3cdcf5f2-1ef4-517c-9805-6587b60abb01"
Statistics = "10745b16-79ce-11e8-11f9-7d13ad32a3b2"
Tables = "bd369af6-aec1-5ad0-b16a-f7cc5008161c"

[compat]
Compat = "^3.10.0"
Hungarian = "0.6"
<<<<<<< HEAD
MLJModelInterface = "^0.3.5, 0.4, 1"
=======
MLJModelInterface = "^0.3.5, 0.4"
>>>>>>> f4b34d8c
PersistenceDiagramsBase = "^0.1.1"
RecipesBase = "1"
Tables = "1"
julia = "1"

[extras]
Aqua = "4c88cf16-eb10-579e-8560-4a9242c79595"
Documenter = "e30172f5-a6a5-5a46-863b-614d45cd2de4"
MLJBase = "a7f614a8-145f-11e9-1d2a-a57a1082229d"
SafeTestsets = "1bc83da4-3b8d-516f-aca4-4fe02f6d838f"
Suppressor = "fd094767-a336-5f1f-9728-57cf17d0bbfb"
Test = "8dfed614-e22c-5e08-85e1-65c5234f0b40"

[targets]
test = ["Aqua", "Documenter", "MLJBase", "SafeTestsets", "Suppressor", "Test"]<|MERGE_RESOLUTION|>--- conflicted
+++ resolved
@@ -1,11 +1,7 @@
 name = "PersistenceDiagrams"
 uuid = "90b4794c-894b-4756-a0f8-5efeb5ddf7ae"
 authors = ["mtsch <matijacufar@gmail.com>"]
-<<<<<<< HEAD
-version = "0.9.1"
-=======
-version = "0.9.2"
->>>>>>> f4b34d8c
+version = "0.9.3"
 
 [deps]
 Compat = "34da2185-b29b-5c13-b0c7-acf172513d20"
@@ -19,11 +15,7 @@
 [compat]
 Compat = "^3.10.0"
 Hungarian = "0.6"
-<<<<<<< HEAD
 MLJModelInterface = "^0.3.5, 0.4, 1"
-=======
-MLJModelInterface = "^0.3.5, 0.4"
->>>>>>> f4b34d8c
 PersistenceDiagramsBase = "^0.1.1"
 RecipesBase = "1"
 Tables = "1"
